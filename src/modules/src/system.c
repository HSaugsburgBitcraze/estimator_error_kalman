/*
 *    ||          ____  _ __
 * +------+      / __ )(_) /_______________ _____  ___
 * | 0xBC |     / __  / / __/ ___/ ___/ __ `/_  / / _ \
 * +------+    / /_/ / / /_/ /__/ /  / /_/ / / /_/  __/
 *  ||  ||    /_____/_/\__/\___/_/   \__,_/ /___/\___/
 *
 * Crazyflie control firmware
 *
 * Copyright (C) 2011-2012 Bitcraze AB
 *
 * This program is free software: you can redistribute it and/or modify
 * it under the terms of the GNU General Public License as published by
 * the Free Software Foundation, in version 3.
 *
 * This program is distributed in the hope that it will be useful,
 * but WITHOUT ANY WARRANTY; without even the implied warranty of
 * MERCHANTABILITY or FITNESS FOR A PARTICULAR PURPOSE. See the
 * GNU General Public License for more details.
 *
 * You should have received a copy of the GNU General Public License
 * along with this program. If not, see <http://www.gnu.org/licenses/>.
 *
 * system.c - Top level module implementation
 */
#define DEBUG_MODULE "SYS"

#include <stdbool.h>

/* FreeRtos includes */
#include "FreeRTOS.h"
#include "task.h"
#include "semphr.h"

#include "debug.h"
#include "version.h"
#include "config.h"
#include "param.h"
#include "log.h"
#include "ledseq.h"
#include "pm.h"

#include "config.h"
#include "system.h"
#include "platform.h"
#include "storage.h"
#include "configblock.h"
#include "worker.h"
#include "freeRTOSdebug.h"
#include "uart_syslink.h"
#include "uart1.h"
#include "uart2.h"
#include "comm.h"
#include "stabilizer.h"
#include "commander.h"
#include "console.h"
#include "usblink.h"
#include "mem.h"
#include "proximity.h"
#include "watchdog.h"
#include "queuemonitor.h"
#include "buzzer.h"
#include "sound.h"
#include "sysload.h"
#include "estimator_kalman.h"
#include "errorEstimator_kalman.h"
#include "deck.h"
#include "extrx.h"
#include "app.h"
#include "static_mem.h"
#include "peer_localization.h"
#include "cfassert.h"
#include "i2cdev.h"

#ifndef START_DISARMED
#define ARM_INIT true
#else
#define ARM_INIT false
#endif

/* Private variable */
static bool selftestPassed;
static bool armed = ARM_INIT;
static bool forceArm;
static bool isInit;

STATIC_MEM_TASK_ALLOC(systemTask, SYSTEM_TASK_STACKSIZE);

/* System wide synchronisation */
xSemaphoreHandle canStartMutex;
static StaticSemaphore_t canStartMutexBuffer;

/* Private functions */
static void systemTask(void *arg);

/* Public functions */
void systemLaunch(void)
{
  STATIC_MEM_TASK_CREATE(systemTask, systemTask, SYSTEM_TASK_NAME, NULL, SYSTEM_TASK_PRI);
}

// This must be the first module to be initialized!
void systemInit(void)
{
  if(isInit)
    return;

  canStartMutex = xSemaphoreCreateMutexStatic(&canStartMutexBuffer);
  xSemaphoreTake(canStartMutex, portMAX_DELAY);

  usblinkInit();
  sysLoadInit();

  /* Initialized here so that DEBUG_PRINT (buffered) can be used early */
  debugInit();
  crtpInit();
  consoleInit();

  DEBUG_PRINT("----------------------------\n");
  DEBUG_PRINT("%s is up and running!\n", platformConfigGetDeviceTypeName());

  if (V_PRODUCTION_RELEASE) {
    DEBUG_PRINT("Production release %s\n", V_STAG);
  } else {
    DEBUG_PRINT("Build %s:%s (%s) %s\n", V_SLOCAL_REVISION,
                V_SREVISION, V_STAG, (V_MODIFIED)?"MODIFIED":"CLEAN");
  }
  DEBUG_PRINT("I am 0x%08X%08X%08X and I have %dKB of flash!\n",
              *((int*)(MCU_ID_ADDRESS+8)), *((int*)(MCU_ID_ADDRESS+4)),
              *((int*)(MCU_ID_ADDRESS+0)), *((short*)(MCU_FLASH_SIZE_ADDRESS)));

  configblockInit();
  storageInit();
  workerInit();
  adcInit();
  ledseqInit();
  pmInit();
  buzzerInit();
  peerLocalizationInit();

#ifdef APP_ENABLED
  appInit();
#endif

  isInit = true;
}

bool systemTest()
{
  bool pass=isInit;

  pass &= ledseqTest();
  pass &= pmTest();
  pass &= workerTest();
  pass &= buzzerTest();
  return pass;
}

/* Private functions implementation */

void systemTask(void *arg)
{
  bool pass = true;

  ledInit();
  ledSet(CHG_LED, 1);

#ifdef DEBUG_QUEUE_MONITOR
  queueMonitorInit();
#endif

#ifdef ENABLE_UART1
  uart1Init(9600);
#endif
#ifdef ENABLE_UART2
  uart2Init(115200);
#endif

  initUsecTimer();
  i2cdevInit(I2C3_DEV);
  i2cdevInit(I2C1_DEV);

  //Init the high-levels modules
  systemInit();
  commInit();
  commanderInit();

  StateEstimatorType estimator = anyEstimator;
  estimatorKalmanTaskInit();
  errorEstimatorKalmanTaskInit();
  deckInit();
  estimator = deckGetRequiredEstimator();
  stabilizerInit(estimator);
  if (deckGetRequiredLowInterferenceRadioMode() && platformConfigPhysicalLayoutAntennasAreClose())
  {
    platformSetLowInterferenceRadioMode();
  }
  soundInit();
  memInit();

#ifdef PROXIMITY_ENABLED
  proximityInit();
#endif

  //Test the modules
<<<<<<< HEAD
  pass &= systemTest();
  pass &= configblockTest();
  pass &= storageTest();
  pass &= commTest();
  pass &= commanderTest();
  pass &= stabilizerTest();
  //if(estimator == errorStateKalmanFilter){
  //	  pass &= errorEstimatorKalmanTaskTest();
  // }
  //else{
  pass &= estimatorKalmanTaskTest();
  //}
  pass &= deckTest();
  pass &= soundTest();
  pass &= memTest();
  pass &= watchdogNormalStartTest();
  pass &= cfAssertNormalStartTest();
  pass &= peerLocalizationTest();
=======
  DEBUG_PRINT("About to run tests in system.c.\n");
  if (systemTest() == false) {
    pass = false;
    DEBUG_PRINT("system [FAIL]\n");
  }
  if (configblockTest() == false) {
    pass = false;
    DEBUG_PRINT("configblock [FAIL]\n");
  }
  if (storageTest() == false) {
    pass = false;
    DEBUG_PRINT("storage [FAIL]\n");
  }
  if (commTest() == false) {
    pass = false;
    DEBUG_PRINT("comm [FAIL]\n");
  }
  if (commanderTest() == false) {
    pass = false;
    DEBUG_PRINT("commander [FAIL]\n");
  }
  if (stabilizerTest() == false) {
    pass = false;
    DEBUG_PRINT("stabilizer [FAIL]\n");
  }
  if (estimatorKalmanTaskTest() == false) {
    pass = false;
    DEBUG_PRINT("estimatorKalmanTask [FAIL]\n");
  }
  if (deckTest() == false) {
    pass = false;
    DEBUG_PRINT("deck [FAIL]\n");
  }
  if (soundTest() == false) {
    pass = false;
    DEBUG_PRINT("sound [FAIL]\n");
  }
  if (memTest() == false) {
    pass = false;
    DEBUG_PRINT("mem [FAIL]\n");
  }
  if (watchdogNormalStartTest() == false) {
    pass = false;
    DEBUG_PRINT("watchdogNormalStart [FAIL]\n");
  }
  if (cfAssertNormalStartTest() == false) {
    pass = false;
    DEBUG_PRINT("cfAssertNormalStart [FAIL]\n");
  }
  if (peerLocalizationTest() == false) {
    pass = false;
    DEBUG_PRINT("peerLocalization [FAIL]\n");
  }
>>>>>>> 8d541ef8

  //Start the firmware
  if(pass)
  {
    DEBUG_PRINT("Self test passed!\n");
    selftestPassed = 1;
    systemStart();
    soundSetEffect(SND_STARTUP);
    ledseqRun(&seq_alive);
    ledseqRun(&seq_testPassed);
  }
  else
  {
    selftestPassed = 0;
    if (systemTest())
    {
      while(1)
      {
        ledseqRun(&seq_testFailed);
        vTaskDelay(M2T(2000));
        // System can be forced to start by setting the param to 1 from the cfclient
        if (selftestPassed)
        {
	        DEBUG_PRINT("Start forced.\n");
          systemStart();
          break;
        }
      }
    }
    else
    {
      ledInit();
      ledSet(SYS_LED, true);
    }
  }
  DEBUG_PRINT("Free heap: %d bytes\n", xPortGetFreeHeapSize());

  workerLoop();

  //Should never reach this point!
  while(1)
    vTaskDelay(portMAX_DELAY);
}


/* Global system variables */
void systemStart()
{
  xSemaphoreGive(canStartMutex);
#ifndef DEBUG
  watchdogInit();
#endif
}

void systemWaitStart(void)
{
  //This permits to guarantee that the system task is initialized before other
  //tasks waits for the start event.
  while(!isInit)
    vTaskDelay(2);

  xSemaphoreTake(canStartMutex, portMAX_DELAY);
  xSemaphoreGive(canStartMutex);
}

void systemSetArmed(bool val)
{
  armed = val;
}

bool systemIsArmed()
{

  return armed || forceArm;
}

void vApplicationIdleHook( void )
{
  static uint32_t tickOfLatestWatchdogReset = M2T(0);

  portTickType tickCount = xTaskGetTickCount();

  if (tickCount - tickOfLatestWatchdogReset > M2T(WATCHDOG_RESET_PERIOD_MS))
  {
    tickOfLatestWatchdogReset = tickCount;
    watchdogReset();
  }

  // Enter sleep mode. Does not work when debugging chip with SWD.
  // Currently saves about 20mA STM32F405 current consumption (~30%).
#ifndef DEBUG
  { __asm volatile ("wfi"); }
#endif
}

/**
 * This parameter group contain read-only parameters pertaining to the CPU
 * in the Crazyflie.
 *
 * These could be used to identify an unique quad.
 */
PARAM_GROUP_START(cpu)

/**
 * @brief Size in kB of the device flash memory
 */
PARAM_ADD_CORE(PARAM_UINT16 | PARAM_RONLY, flash, MCU_FLASH_SIZE_ADDRESS)

/**
 * @brief Byte `0 - 3` of device unique id
 */
PARAM_ADD_CORE(PARAM_UINT32 | PARAM_RONLY, id0, MCU_ID_ADDRESS+0)

/**
 * @brief Byte `4 - 7` of device unique id
 */
PARAM_ADD_CORE(PARAM_UINT32 | PARAM_RONLY, id1, MCU_ID_ADDRESS+4)

/**
 * @brief Byte `8 - 11` of device unique id
 */
PARAM_ADD_CORE(PARAM_UINT32 | PARAM_RONLY, id2, MCU_ID_ADDRESS+8)

PARAM_GROUP_STOP(cpu)

PARAM_GROUP_START(system)

/**
 * @brief All tests passed when booting
 */
PARAM_ADD_CORE(PARAM_INT8 | PARAM_RONLY, selftestPassed, &selftestPassed)

/**
 * @brief Set to nonzero to force system to be armed
 */
PARAM_ADD(PARAM_INT8, forceArm, &forceArm)

PARAM_GROUP_STOP(sytem)

/**
 *  System loggable variables to check different system states.
 */
LOG_GROUP_START(sys)
/**
 * @brief If zero, arming system is preventing motors to start
 */
LOG_ADD(LOG_INT8, armed, &armed)
LOG_GROUP_STOP(sys)<|MERGE_RESOLUTION|>--- conflicted
+++ resolved
@@ -203,26 +203,6 @@
 #endif
 
   //Test the modules
-<<<<<<< HEAD
-  pass &= systemTest();
-  pass &= configblockTest();
-  pass &= storageTest();
-  pass &= commTest();
-  pass &= commanderTest();
-  pass &= stabilizerTest();
-  //if(estimator == errorStateKalmanFilter){
-  //	  pass &= errorEstimatorKalmanTaskTest();
-  // }
-  //else{
-  pass &= estimatorKalmanTaskTest();
-  //}
-  pass &= deckTest();
-  pass &= soundTest();
-  pass &= memTest();
-  pass &= watchdogNormalStartTest();
-  pass &= cfAssertNormalStartTest();
-  pass &= peerLocalizationTest();
-=======
   DEBUG_PRINT("About to run tests in system.c.\n");
   if (systemTest() == false) {
     pass = false;
@@ -276,7 +256,6 @@
     pass = false;
     DEBUG_PRINT("peerLocalization [FAIL]\n");
   }
->>>>>>> 8d541ef8
 
   //Start the firmware
   if(pass)
