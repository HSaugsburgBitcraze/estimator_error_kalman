#include "FreeRTOS.h"
#include "queue.h"
#include "static_mem.h"

#define DEBUG_MODULE "ESTIMATOR"
#include "debug.h"

#include "cfassert.h"
#include "estimator.h"
#include "estimator_complementary.h"
#include "estimator_kalman.h"
#include "errorEstimator_kalman.h"

#include "log.h"
#include "statsCnt.h"
#include "eventtrigger.h"
#include "quatcompress.h"


#define DEFAULT_ESTIMATOR complementaryEstimator
static StateEstimatorType currentEstimator = anyEstimator;


#define MEASUREMENTS_QUEUE_SIZE (20)
static xQueueHandle measurementsQueue;
STATIC_MEM_QUEUE_ALLOC(measurementsQueue, MEASUREMENTS_QUEUE_SIZE, sizeof(measurement_t));

// Statistics
#define ONE_SECOND 1000
static STATS_CNT_RATE_DEFINE(measurementAppendedCounter, ONE_SECOND);
static STATS_CNT_RATE_DEFINE(measurementNotAppendedCounter, ONE_SECOND);

// events
EVENTTRIGGER(estTDOA, uint8, idA, uint8, idB, float, distanceDiff)
EVENTTRIGGER(estPosition, uint8, source)
EVENTTRIGGER(estPose)
EVENTTRIGGER(estDistance, uint8, id, float, distance)
EVENTTRIGGER(estTOF)
EVENTTRIGGER(estAbsoluteHeight)
EVENTTRIGGER(estFlow)
EVENTTRIGGER(estYawError, float, yawError)
EVENTTRIGGER(estSweepAngle, uint8, sensorId, uint8, basestationId, uint8, sweepId, float, t, float, sweepAngle)
EVENTTRIGGER(estGyroscope)
EVENTTRIGGER(estAcceleration)
EVENTTRIGGER(estBarometer)

static void initEstimator(const StateEstimatorType estimator);
static void deinitEstimator(const StateEstimatorType estimator);

typedef struct {
  void (*init)(void);
  void (*deinit)(void);
  bool (*test)(void);
  void (*update)(state_t *state, const uint32_t tick);
  const char* name;
} EstimatorFcns;

#define NOT_IMPLEMENTED ((void*)0)

static EstimatorFcns estimatorFunctions[] = {
    {
        .init = NOT_IMPLEMENTED,
        .deinit = NOT_IMPLEMENTED,
        .test = NOT_IMPLEMENTED,
        .update = NOT_IMPLEMENTED,
        .name = "None",
    }, // Any estimator
    {
        .init = estimatorComplementaryInit,
        .deinit = NOT_IMPLEMENTED,
        .test = estimatorComplementaryTest,
        .update = estimatorComplementary,
        .name = "Complementary",
    },
    {
        .init = estimatorKalmanInit,
        .deinit = NOT_IMPLEMENTED,
        .test = estimatorKalmanTest,
        .update = estimatorKalman,
        .name = "Kalman",
    },
<<<<<<< HEAD
	{
	    .init = errorEstimatorKalmanInit,
	    .deinit = NOT_IMPLEMENTED,
	    .test = errorEstimatorKalmanTest,
	    .update = errorEstimatorKalman,
	    .name = "Error State Kalman",
	},
=======
#ifdef OOT_ESTIMATOR
    {
        .init = estimatorOutOfTreeInit,
        .deinit = NOT_IMPLEMENTED,
        .test = estimatorOutOfTreeTest,
        .update = estimatorOutOfTree,
        .name = "OutOfTree",
    },
#endif
>>>>>>> 8d541ef8
};

void stateEstimatorInit(StateEstimatorType estimator) {
  measurementsQueue = STATIC_MEM_QUEUE_CREATE(measurementsQueue);
  stateEstimatorSwitchTo(estimator);
}

void stateEstimatorSwitchTo(StateEstimatorType estimator) {
  if (estimator < 0 || estimator >= StateEstimatorTypeCount) {
    return;
  }

  StateEstimatorType newEstimator = estimator;

  if (anyEstimator == newEstimator) {
    newEstimator = DEFAULT_ESTIMATOR;
  }

  StateEstimatorType forcedEstimator = ESTIMATOR_NAME;
  if (forcedEstimator != anyEstimator) {
    DEBUG_PRINT("Estimator type forced\n");
    newEstimator = forcedEstimator;
  }

  initEstimator(newEstimator);
  StateEstimatorType previousEstimator = currentEstimator;
  currentEstimator = newEstimator;
  deinitEstimator(previousEstimator);

  DEBUG_PRINT("Using %s (%d) estimator\n", stateEstimatorGetName(), currentEstimator);
}

StateEstimatorType getStateEstimator(void) {
  return currentEstimator;
}

static void initEstimator(const StateEstimatorType estimator) {
  if (estimatorFunctions[estimator].init) {
    estimatorFunctions[estimator].init();
  }
}

static void deinitEstimator(const StateEstimatorType estimator) {
  if (estimatorFunctions[estimator].deinit) {
    estimatorFunctions[estimator].deinit();
  }
}

bool stateEstimatorTest(void) {
  return estimatorFunctions[currentEstimator].test();
}

void stateEstimator(state_t *state, const uint32_t tick) {
  estimatorFunctions[currentEstimator].update(state, tick);
}

const char* stateEstimatorGetName() {
  return estimatorFunctions[currentEstimator].name;
}


void estimatorEnqueue(const measurement_t *measurement) {
  if (!measurementsQueue) {
    return;
  }

  portBASE_TYPE result;
  bool isInInterrupt = (SCB->ICSR & SCB_ICSR_VECTACTIVE_Msk) != 0;
  if (isInInterrupt) {
    portBASE_TYPE xHigherPriorityTaskWoken = pdFALSE;
    result = xQueueSendFromISR(measurementsQueue, measurement, &xHigherPriorityTaskWoken);
    if (xHigherPriorityTaskWoken == pdTRUE) {
      portYIELD();
    }
  } else {
    result = xQueueSend(measurementsQueue, measurement, 0);
  }

  if (result == pdTRUE) {
    STATS_CNT_RATE_EVENT(&measurementAppendedCounter);
  } else {
    STATS_CNT_RATE_EVENT(&measurementNotAppendedCounter);
  }

  // events
  switch (measurement->type) {
    case MeasurementTypeTDOA:
      eventTrigger_estTDOA_payload.idA = measurement->data.tdoa.anchorIds[0];
      eventTrigger_estTDOA_payload.idB = measurement->data.tdoa.anchorIds[1];
      eventTrigger_estTDOA_payload.distanceDiff = measurement->data.tdoa.distanceDiff;
      eventTrigger(&eventTrigger_estTDOA);
      break;
    case MeasurementTypePosition:
      // for additional data, see locSrv.{x,y,z} and lighthouse.{x,y,z}
      eventTrigger_estPosition_payload.source = measurement->data.position.source;
      eventTrigger(&eventTrigger_estPosition);
      break;
    case MeasurementTypePose:
      // no payload needed, see locSrv.{x,y,z,qx,qy,qz,qw}
      eventTrigger(&eventTrigger_estPose);
      break;
    case MeasurementTypeDistance:
      eventTrigger_estDistance_payload.id = measurement->data.distance.anchorId;
      eventTrigger_estDistance_payload.distance = measurement->data.distance.distance;
      eventTrigger(&eventTrigger_estDistance);
      break;
    case MeasurementTypeTOF:
      // no payload needed, see range.zrange
      eventTrigger(&eventTrigger_estTOF);
      break;
    case MeasurementTypeAbsoluteHeight:
      // no payload needed, see LPS_2D_POSITION_HEIGHT
      eventTrigger(&eventTrigger_estAbsoluteHeight);
      break;
    case MeasurementTypeFlow:
      // no payload needed, see motion.{deltaX,deltaY}
      eventTrigger(&eventTrigger_estFlow);
      break;
    case MeasurementTypeYawError:
      eventTrigger_estYawError_payload.yawError = measurement->data.yawError.yawError;
      eventTrigger(&eventTrigger_estYawError);
      break;
    case MeasurementTypeSweepAngle:
      eventTrigger_estSweepAngle_payload.sensorId = measurement->data.sweepAngle.sensorId;
      eventTrigger_estSweepAngle_payload.basestationId = measurement->data.sweepAngle.basestationId;
      eventTrigger_estSweepAngle_payload.sweepId = measurement->data.sweepAngle.sweepId;
      eventTrigger_estSweepAngle_payload.t = measurement->data.sweepAngle.t;
      eventTrigger_estSweepAngle_payload.sweepAngle = measurement->data.sweepAngle.measuredSweepAngle;
      eventTrigger(&eventTrigger_estSweepAngle);
      break;
    case MeasurementTypeGyroscope:
      // no payload needed, see gyro.{x,y,z}
      eventTrigger(&eventTrigger_estGyroscope);
      break;
    case MeasurementTypeAcceleration:
      // no payload needed, see acc.{x,y,z}
      eventTrigger(&eventTrigger_estAcceleration);
      break;
    case MeasurementTypeBarometer:
      // no payload needed, see baro.asl
      eventTrigger(&eventTrigger_estBarometer);
      break;
    default:
      break;
  }
}

bool estimatorDequeue(measurement_t *measurement) {
  return pdTRUE == xQueueReceive(measurementsQueue, measurement, 0);
}

LOG_GROUP_START(estimator)
  STATS_CNT_RATE_LOG_ADD(rtApnd, &measurementAppendedCounter)
  STATS_CNT_RATE_LOG_ADD(rtRej, &measurementNotAppendedCounter)
LOG_GROUP_STOP(estimator)<|MERGE_RESOLUTION|>--- conflicted
+++ resolved
@@ -79,7 +79,6 @@
         .update = estimatorKalman,
         .name = "Kalman",
     },
-<<<<<<< HEAD
 	{
 	    .init = errorEstimatorKalmanInit,
 	    .deinit = NOT_IMPLEMENTED,
@@ -87,7 +86,6 @@
 	    .update = errorEstimatorKalman,
 	    .name = "Error State Kalman",
 	},
-=======
 #ifdef OOT_ESTIMATOR
     {
         .init = estimatorOutOfTreeInit,
@@ -97,7 +95,6 @@
         .name = "OutOfTree",
     },
 #endif
->>>>>>> 8d541ef8
 };
 
 void stateEstimatorInit(StateEstimatorType estimator) {
