#include "FreeRTOS.h"
#include "queue.h"
#include "static_mem.h"

#define DEBUG_MODULE "ESTIMATOR"
#include "debug.h"

#include "cfassert.h"
#include "estimator.h"
#include "estimator_complementary.h"
#include "estimator_kalman.h"
<<<<<<< HEAD
#include "errorEstimator_kalman.h"
=======
#include "log.h"
#include "statsCnt.h"
#include "eventtrigger.h"
#include "quatcompress.h"
>>>>>>> 5c4db2f4

#define DEFAULT_ESTIMATOR complementaryEstimator
static StateEstimatorType currentEstimator = anyEstimator;


#define MEASUREMENTS_QUEUE_SIZE (20)
static xQueueHandle measurementsQueue;
STATIC_MEM_QUEUE_ALLOC(measurementsQueue, MEASUREMENTS_QUEUE_SIZE, sizeof(measurement_t));

// Statistics
#define ONE_SECOND 1000
static STATS_CNT_RATE_DEFINE(measurementAppendedCounter, ONE_SECOND);
static STATS_CNT_RATE_DEFINE(measurementNotAppendedCounter, ONE_SECOND);

// events
EVENTTRIGGER(estTDOA, uint8, idA, uint8, idB, float, distanceDiff)
EVENTTRIGGER(estPosition, uint8, source)
EVENTTRIGGER(estPose)
EVENTTRIGGER(estDistance, uint8, id, float, distance)
EVENTTRIGGER(estTOF)
EVENTTRIGGER(estAbsoluteHeight)
EVENTTRIGGER(estFlow)
EVENTTRIGGER(estYawError, float, yawError)
EVENTTRIGGER(estSweepAngle, uint8, sensorId, uint8, basestationId, uint8, sweepId, float, t, float, sweepAngle)
EVENTTRIGGER(estGyroscope)
EVENTTRIGGER(estAcceleration)
EVENTTRIGGER(estBarometer)

static void initEstimator(const StateEstimatorType estimator);
static void deinitEstimator(const StateEstimatorType estimator);

typedef struct {
  void (*init)(void);
  void (*deinit)(void);
  bool (*test)(void);
  void (*update)(state_t *state, const uint32_t tick);
  const char* name;
} EstimatorFcns;

#define NOT_IMPLEMENTED ((void*)0)

static EstimatorFcns estimatorFunctions[] = {
    {
        .init = NOT_IMPLEMENTED,
        .deinit = NOT_IMPLEMENTED,
        .test = NOT_IMPLEMENTED,
        .update = NOT_IMPLEMENTED,
        .name = "None",
    }, // Any estimator
    {
        .init = estimatorComplementaryInit,
        .deinit = NOT_IMPLEMENTED,
        .test = estimatorComplementaryTest,
        .update = estimatorComplementary,
        .name = "Complementary",
    },
    {
        .init = estimatorKalmanInit,
        .deinit = NOT_IMPLEMENTED,
        .test = estimatorKalmanTest,
        .update = estimatorKalman,
        .name = "Kalman",
    },
	{
	    .init = errorEstimatorKalmanInit,
	    .deinit = NOT_IMPLEMENTED,
	    .test = errorEstimatorKalmanTest,
	    .update = errorEstimatorKalman,
	    .name = "Error State Kalman",
	    .estimatorEnqueueTDOA = errorEstimatorKalmanEnqueueTDOA,
	    .estimatorEnqueuePosition = NOT_IMPLEMENTED,
	    .estimatorEnqueuePose = NOT_IMPLEMENTED,
	    .estimatorEnqueueDistance = NOT_IMPLEMENTED,
	    .estimatorEnqueueTOF = errorEstimatorKalmanEnqueueTOF,
	    .estimatorEnqueueAbsoluteHeight = NOT_IMPLEMENTED,
	    .estimatorEnqueueFlow = errorEstimatorKalmanEnqueueFlow,
	    .estimatorEnqueueYawError = NOT_IMPLEMENTED,
	    .estimatorEnqueueSweepAngles = NOT_IMPLEMENTED,
	},
};

void stateEstimatorInit(StateEstimatorType estimator) {
  measurementsQueue = STATIC_MEM_QUEUE_CREATE(measurementsQueue);
  stateEstimatorSwitchTo(estimator);
}

void stateEstimatorSwitchTo(StateEstimatorType estimator) {
  if (estimator < 0 || estimator >= StateEstimatorTypeCount) {
    return;
  }

  StateEstimatorType newEstimator = estimator;

  if (anyEstimator == newEstimator) {
    newEstimator = DEFAULT_ESTIMATOR;
  }

  StateEstimatorType forcedEstimator = ESTIMATOR_NAME;
  if (forcedEstimator != anyEstimator) {
    DEBUG_PRINT("Estimator type forced\n");
    newEstimator = forcedEstimator;
  }

  initEstimator(newEstimator);
  StateEstimatorType previousEstimator = currentEstimator;
  currentEstimator = newEstimator;
  deinitEstimator(previousEstimator);

  DEBUG_PRINT("Using %s (%d) estimator\n", stateEstimatorGetName(), currentEstimator);
}

StateEstimatorType getStateEstimator(void) {
  return currentEstimator;
}

static void initEstimator(const StateEstimatorType estimator) {
  if (estimatorFunctions[estimator].init) {
    estimatorFunctions[estimator].init();
  }
}

static void deinitEstimator(const StateEstimatorType estimator) {
  if (estimatorFunctions[estimator].deinit) {
    estimatorFunctions[estimator].deinit();
  }
}

bool stateEstimatorTest(void) {
  return estimatorFunctions[currentEstimator].test();
}

void stateEstimator(state_t *state, const uint32_t tick) {
  estimatorFunctions[currentEstimator].update(state, tick);
}

const char* stateEstimatorGetName() {
  return estimatorFunctions[currentEstimator].name;
}


void estimatorEnqueue(const measurement_t *measurement) {
  if (!measurementsQueue) {
    return;
  }

  portBASE_TYPE result;
  bool isInInterrupt = (SCB->ICSR & SCB_ICSR_VECTACTIVE_Msk) != 0;
  if (isInInterrupt) {
    portBASE_TYPE xHigherPriorityTaskWoken = pdFALSE;
    result = xQueueSendFromISR(measurementsQueue, measurement, &xHigherPriorityTaskWoken);
    if (xHigherPriorityTaskWoken == pdTRUE) {
      portYIELD();
    }
  } else {
    result = xQueueSend(measurementsQueue, measurement, 0);
  }

  if (result == pdTRUE) {
    STATS_CNT_RATE_EVENT(&measurementAppendedCounter);
  } else {
    STATS_CNT_RATE_EVENT(&measurementNotAppendedCounter);
  }

  // events
  switch (measurement->type) {
    case MeasurementTypeTDOA:
      eventTrigger_estTDOA_payload.idA = measurement->data.tdoa.anchorIds[0];
      eventTrigger_estTDOA_payload.idB = measurement->data.tdoa.anchorIds[1];
      eventTrigger_estTDOA_payload.distanceDiff = measurement->data.tdoa.distanceDiff;
      eventTrigger(&eventTrigger_estTDOA);
      break;
    case MeasurementTypePosition:
      // for additional data, see locSrv.{x,y,z} and lighthouse.{x,y,z}
      eventTrigger_estPosition_payload.source = measurement->data.position.source;
      eventTrigger(&eventTrigger_estPosition);
      break;
    case MeasurementTypePose:
      // no payload needed, see locSrv.{x,y,z,qx,qy,qz,qw}
      eventTrigger(&eventTrigger_estPose);
      break;
    case MeasurementTypeDistance:
      eventTrigger_estDistance_payload.id = measurement->data.distance.anchorId;
      eventTrigger_estDistance_payload.distance = measurement->data.distance.distance;
      eventTrigger(&eventTrigger_estDistance);
      break;
    case MeasurementTypeTOF:
      // no payload needed, see range.zrange
      eventTrigger(&eventTrigger_estTOF);
      break;
    case MeasurementTypeAbsoluteHeight:
      // no payload needed, see LPS_2D_POSITION_HEIGHT
      eventTrigger(&eventTrigger_estAbsoluteHeight);
      break;
    case MeasurementTypeFlow:
      // no payload needed, see motion.{deltaX,deltaY}
      eventTrigger(&eventTrigger_estFlow);
      break;
    case MeasurementTypeYawError:
      eventTrigger_estYawError_payload.yawError = measurement->data.yawError.yawError;
      eventTrigger(&eventTrigger_estYawError);
      break;
    case MeasurementTypeSweepAngle:
      eventTrigger_estSweepAngle_payload.sensorId = measurement->data.sweepAngle.sensorId;
      eventTrigger_estSweepAngle_payload.basestationId = measurement->data.sweepAngle.basestationId;
      eventTrigger_estSweepAngle_payload.sweepId = measurement->data.sweepAngle.sweepId;
      eventTrigger_estSweepAngle_payload.t = measurement->data.sweepAngle.t;
      eventTrigger_estSweepAngle_payload.sweepAngle = measurement->data.sweepAngle.measuredSweepAngle;
      eventTrigger(&eventTrigger_estSweepAngle);
      break;
    case MeasurementTypeGyroscope:
      // no payload needed, see gyro.{x,y,z}
      eventTrigger(&eventTrigger_estGyroscope);
      break;
    case MeasurementTypeAcceleration:
      // no payload needed, see acc.{x,y,z}
      eventTrigger(&eventTrigger_estAcceleration);
      break;
    case MeasurementTypeBarometer:
      // no payload needed, see baro.asl
      eventTrigger(&eventTrigger_estBarometer);
      break;
    default:
      break;
  }
}

bool estimatorDequeue(measurement_t *measurement) {
  return pdTRUE == xQueueReceive(measurementsQueue, measurement, 0);
}

LOG_GROUP_START(estimator)
  STATS_CNT_RATE_LOG_ADD(rtApnd, &measurementAppendedCounter)
  STATS_CNT_RATE_LOG_ADD(rtRej, &measurementNotAppendedCounter)
LOG_GROUP_STOP(estimator)<|MERGE_RESOLUTION|>--- conflicted
+++ resolved
@@ -9,14 +9,13 @@
 #include "estimator.h"
 #include "estimator_complementary.h"
 #include "estimator_kalman.h"
-<<<<<<< HEAD
 #include "errorEstimator_kalman.h"
-=======
+
 #include "log.h"
 #include "statsCnt.h"
 #include "eventtrigger.h"
 #include "quatcompress.h"
->>>>>>> 5c4db2f4
+
 
 #define DEFAULT_ESTIMATOR complementaryEstimator
 static StateEstimatorType currentEstimator = anyEstimator;
@@ -86,15 +85,6 @@
 	    .test = errorEstimatorKalmanTest,
 	    .update = errorEstimatorKalman,
 	    .name = "Error State Kalman",
-	    .estimatorEnqueueTDOA = errorEstimatorKalmanEnqueueTDOA,
-	    .estimatorEnqueuePosition = NOT_IMPLEMENTED,
-	    .estimatorEnqueuePose = NOT_IMPLEMENTED,
-	    .estimatorEnqueueDistance = NOT_IMPLEMENTED,
-	    .estimatorEnqueueTOF = errorEstimatorKalmanEnqueueTOF,
-	    .estimatorEnqueueAbsoluteHeight = NOT_IMPLEMENTED,
-	    .estimatorEnqueueFlow = errorEstimatorKalmanEnqueueFlow,
-	    .estimatorEnqueueYawError = NOT_IMPLEMENTED,
-	    .estimatorEnqueueSweepAngles = NOT_IMPLEMENTED,
 	},
 };
 
